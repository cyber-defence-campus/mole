--- conflicted
+++ resolved
@@ -520,12 +520,7 @@
         reset_action.triggered.connect(self.view.layout)
         self.toolbar.addAction(reset_action)
 
-<<<<<<< HEAD
-        # New checkbox: unchecked means only show nodes with in_path True.
         self._show_in_path_checkbox = qtw.QCheckBox("In-Path Only")
-=======
-        self._show_in_path_checkbox = qtw.QCheckBox("Show in-path nodes only")
->>>>>>> 3bfa4dd3
         self._show_in_path_checkbox.setChecked(True)
         self._show_in_path_checkbox.toggled.connect(self.on_checkbox_toggled)
         self.toolbar.addWidget(self._show_in_path_checkbox)
