from __future__       import annotations
from ..common.log import Logger
from ..core.data  import Path
from typing       import Any
import binaryninja       as bn
import math              as math
import networkx          as nx
import PySide6.QtCore    as qtc
import PySide6.QtGui     as qtui
import PySide6.QtWidgets as qtw


class Node(qtw.QGraphicsObject):
    """A qtw.QGraphicsItem representing node in a graph"""

    def __init__(
            self,
            node: bn.MediumLevelILFunction,
            get_node_text: callable,
            on_click_callback: callable,
            get_node_color: callable,
            parent=None
        ) -> None:
        """Node constructor

        Args:
            name (str): Node label
        """
        super().__init__(parent)
        self._node_backing = node
        self._name = get_node_text(node)
        self._on_click = on_click_callback
        self._get_node_color = get_node_color
        self._edges = []
        self._padding = 5

        self.setFlag(qtw.QGraphicsItem.GraphicsItemFlag.ItemIsMovable)
        self.setFlag(qtw.QGraphicsItem.GraphicsItemFlag.ItemSendsGeometryChanges)
        self.setCacheMode(qtw.QGraphicsItem.CacheMode.DeviceCoordinateCache)

        self._update_rect()
        return

    def _update_rect(self) -> None:
        """Update the bounding rectangle to fit the text"""
        font_metrics = qtui.QFontMetrics(qtui.QFont())
        text_width = font_metrics.horizontalAdvance(self._name)
        text_height = font_metrics.height() * (self._name.count('\n') + 1)
        self._rect = qtc.QRectF(0, 0, text_width + 2 * self._padding, text_height + 2 * self._padding)
        return

    def boundingRect(self) -> qtc.QRectF:
        """Override from qtw.QGraphicsItem

        Returns:
            QRect: Return node bounding rect
        """
        return self._rect

    def paint(
            self,
            painter: qtui.QPainter,
            option: qtw.QStyleOptionGraphicsItem,
            widget: qtw.QWidget = None
        ) -> None:
        """Override from qtw.QGraphicsItem

        Draw node

        Args:
            painter (qtui.QPainter)
            option (qtw.QStyleOptionGraphicsItem)
        """
        node_color = self._get_node_color(self._node_backing, self._node_backing)
        painter.setRenderHints(qtui.QPainter.RenderHint.Antialiasing)
        painter.setPen(
            qtui.QPen(
                node_color.darker(),
                2,
                qtc.Qt.PenStyle.SolidLine,
                qtc.Qt.PenCapStyle.RoundCap,
                qtc.Qt.PenJoinStyle.RoundJoin,
            )
        )
        painter.setBrush(qtui.QBrush(node_color))
        painter.drawRect(self.boundingRect())
        painter.setPen(qtui.QPen(qtui.QColor("#222222")))
        painter.drawText(self.boundingRect(), qtc.Qt.AlignmentFlag.AlignCenter, self._name)
        return

    def add_edge(self, edge) -> None:
        """Add an edge to this node

        Args:
            edge (Edge)
        """
        self._edges.append(edge)
        return

    def itemChange(self, change: qtw.QGraphicsItem.GraphicsItemChange, value: Any) -> Any:
        """Override from qtw.QGraphicsItem

        Args:
            change (qtw.QGraphicsItem.GraphicsItemChange)
            value (Any)

        Returns:
            Any
        """
        if change == qtw.QGraphicsItem.GraphicsItemChange.ItemPositionHasChanged:
            for edge in self._edges:
                edge.adjust()
                
            # Update the scene's rectangle so that all moved items are included
            if self.scene():
                self.scene().setSceneRect(self.scene().itemsBoundingRect())

        return super().itemChange(change, value)

    def mouseDoubleClickEvent(self, event: qtw.QGraphicsSceneMouseEvent) -> None:
        """Override from qtw.QGraphicsItem

        Handle mouse double click event

        Args:
            event (qtw.QGraphicsSceneMouseEvent)
        """
        self._on_click(self._node_backing)
        super().mouseDoubleClickEvent(event)
        return


class Edge(qtw.QGraphicsItem):

    def __init__(
            self,
            source: Node,
            dest: Node,
            get_node_color: callable,
            parent: qtw.QGraphicsItem = None
        ) -> None:
        """Edge constructor

        Args:
            source (Node): source node
            dest (Node): destination node
        """
        super().__init__(parent)
        self._source = source
        self._dest = dest
        self._get_node_color = get_node_color
        
        self._tickness = 2
        self._arrow_size = 20

        self._source.add_edge(self)
        self._dest.add_edge(self)

        self._line = qtc.QLineF()
        self.setZValue(-1)
        self.adjust()
        return

    def boundingRect(self) -> qtc.QRectF:
        """Override from qtw.QGraphicsItem

        Returns:
            QRect: Return node bounding rect
        """
        return (
            qtc.QRectF(self._line.p1(), self._line.p2())
            .normalized()
            .adjusted(
                -self._tickness - self._arrow_size,
                -self._tickness - self._arrow_size,
                self._tickness + self._arrow_size,
                self._tickness + self._arrow_size,
            )
        )

    def adjust(self) -> None:
        """
        Update edge position from source and destination node.
        This method is called from Node::itemChange
        """
        self.prepareGeometryChange()
        self._line = qtc.QLineF(
            self._source.pos() + self._source.boundingRect().center(),
            self._dest.pos() + self._dest.boundingRect().center(),
        )
        return

    def _draw_arrow(self, painter: qtui.QPainter, start: qtc.QPointF, end: qtc.QPointF) -> None:
        """Draw arrow from start point to end point.

        Args:
            painter (qtui.QPainter)
            start (qtc.QPointF): start position
            end (qtc.QPointF): end position
        """
        # get edge color based on destination node
        painter.setBrush(qtui.QBrush(self._get_node_color(self._source._node_backing, self._dest._node_backing)))

        line = qtc.QLineF(end, start)

        angle = math.atan2(-line.dy(), line.dx())
        arrow_p1 = line.p1() + qtc.QPointF(
            math.sin(angle + math.pi / 3) * self._arrow_size,
            math.cos(angle + math.pi / 3) * self._arrow_size,
        )
        arrow_p2 = line.p1() + qtc.QPointF(
            math.sin(angle + math.pi - math.pi / 3) * self._arrow_size,
            math.cos(angle + math.pi - math.pi / 3) * self._arrow_size,
        )

        arrow_head = qtui.QPolygonF()
        arrow_head.clear()
        arrow_head.append(line.p1())
        arrow_head.append(arrow_p1)
        arrow_head.append(arrow_p2)
        painter.drawLine(line)
        painter.drawPolygon(arrow_head)
        return

    def _arrow_target(self) -> qtc.QPointF:
        """Calculate the position of the arrow taking into account the size of the destination node

        Returns:
            qtc.QPointF
        """
        target = self._line.p1()
        center = self._line.p2()
        rect = self._dest.boundingRect()
        vector = target - center
        length = math.sqrt(vector.x() ** 2 + vector.y() ** 2)
        if length == 0:
            return target
        normal = vector / length
        target = qtc.QPointF(center.x() + (normal.x() * rect.width() / 2), center.y() + (normal.y() * rect.height() / 2))
        return target

    def paint(
            self,
            painter: qtui.QPainter,
            option: qtw.QStyleOptionGraphicsItem,
            widget=None
        ) -> None:
        """Override from qtw.QGraphicsItem

        Draw Edge. This method is called from Edge.adjust()

        Args:
            painter (qtui.QPainter)
            option (qtw.QStyleOptionGraphicsItem)
        """

        if self._source and self._dest:
            painter.setRenderHints(qtui.QPainter.RenderHint.Antialiasing)

            painter.setPen(
                qtui.QPen(
                    qtui.QColor(self._get_node_color(self._source._node_backing, self._dest._node_backing)),
                    self._tickness,
                    qtc.Qt.PenStyle.SolidLine,
                    qtc.Qt.PenCapStyle.RoundCap,
                    qtc.Qt.PenJoinStyle.RoundJoin,
                )
            )
            arrow_target = self._arrow_target()
            painter.drawLine(self._line.p1(), arrow_target)
            self._draw_arrow(painter, self._line.p1(), arrow_target)
        return


class GraphView(qtw.QGraphicsView):

    def __init__(
            self,
            tag: str = "Graph",
            log: Logger = Logger()
        ) -> None:
        """GraphView constructor

        This widget can display a directed graph.

        Args:
            graph (nx.DiGraph): a networkx directed graph
        """
        super().__init__()
        self._tag = tag
        self._log = log
        self._scene = qtw.QGraphicsScene()
        self.setScene(self._scene)

        self._graph = None

        # Map node name to Node object {str=>Node}
        self._nodes_map = {}

        self.setDragMode(qtw.QGraphicsView.DragMode.ScrollHandDrag)
        return

    def center_view(self) -> None:
        """Center the view on the scene"""
        self.centerOn(self.scene().itemsBoundingRect().center())
        return

    def zoom_in(self) -> None:
        """Zoom in the view"""
        self.scale(1.2, 1.2)
        return

    def zoom_out(self) -> None:
        """Zoom out the view"""
        self.scale(1 / 1.2, 1 / 1.2)
        return

    def wheelEvent(self, event) -> None:
        """Override from qtw.QGraphicsView

        Handle mouse wheel event to zoom in and out

        Args:
            event (QWheelEvent)
        """
        zoom_in_factor = 1.2
        zoom_out_factor = 1 / zoom_in_factor

        if event.angleDelta().y() > 0:
            self.scale(zoom_in_factor, zoom_in_factor)
        else:
            self.scale(zoom_out_factor, zoom_out_factor)
        return

    def fit_to_window(self) -> None:
        """Fit the view to the bounding rectangle of all items with padding"""
        rect = self.scene().itemsBoundingRect()
        
        # Return early if the scene is empty
        if rect.isEmpty():
            return
        
        # Add padding (5% on each side)
        padding = 0.05
        padding_x = rect.width() * padding
        padding_y = rect.height() * padding
        padded_rect = rect.adjusted(-padding_x, -padding_y, padding_x, padding_y)
        
        # Set the scene rect to match the padded area
        self.scene().setSceneRect(padded_rect)
        
        # Reset transformation before calculating new scale
        self.resetTransform()
        
        # Lets scale the view to fit the padded rect
        # Use the smaller scale factor to ensure everything fits
        view_rect = self.viewport().rect()
        scale_x = view_rect.width() / padded_rect.width()
        scale_y = view_rect.height() / padded_rect.height()
        scale = min(scale_x, scale_y) * 0.95
        self.scale(scale, scale)
        
        # Center the view
        self.centerOn(padded_rect.center())
        
        # Force layout update
        self.updateGeometry()
        return

    def get_node_color(
            self,
            src_node: bn.MediumLevelILFunction,
            dest_node: bn.MediumLevelILFunction
        ) -> qtui.QColor:
        # warm, golden yellow is the default
        highlight_color = qtui.QColor("#FFD166") 
        if "snk" in self._graph.nodes[src_node] or "snk" in self._graph.nodes[dest_node]:
            # muted, earthy red
            highlight_color = qtui.QColor("#D65A5A")
        if "src" in self._graph.nodes[dest_node] or "src" in self._graph.nodes[dest_node]:
            # soft, warm red
            highlight_color = qtui.QColor("#FF9999")

        if self._graph.nodes[src_node]["in_path"] and self._graph.nodes[dest_node]["in_path"]:
            return highlight_color
        # lava gray
        return qtui.QColor("#808588")
    
    def on_click_callback(self, node: Node) -> None:
        if self._bv:
            self._bv.navigate(self._bv.view, node.source_function.start)
        else:
            self._log.error(self._tag, "No binary loaded.")
        return

    def get_node_text(self, node: bn.MediumLevelILFunction) -> str:
        node_text = f"0x{node.source_function.start:08x}\n{node.source_function.name}"
        if "snk" in self._graph.nodes[node]:
            node_text += f"\n{self._graph.nodes[node]['snk']}"
        if "src" in self._graph.nodes[node]:
            node_text += f"\n{self._graph.nodes[node]['src']}"
        return node_text

    def load_graph(self, bv: bn.BinaryView, path: Path, path_id: int, show_all_nodes: bool = False) -> None:
        self._bv = bv
        self._graph = path.call_graph
        self.setToolTip(f"Path {path_id:d}")

        self.scene().clear()
        self._nodes_map.clear()

        if self._graph.number_of_nodes() == 0:
            self._log.warn(self._tag, "Graph is empty.")
            return     

        # Add nodes
        for node in self._graph:
            if not show_all_nodes and not self._graph.nodes[node]["in_path"]:
                continue
            item = Node(node, self.get_node_text, self.on_click_callback, self.get_node_color)
            self.scene().addItem(item)
            self._nodes_map[node] = item

        # Add edges only if both endpoints are present
        for a, b in self._graph.edges:
            if a in self._nodes_map and b in self._nodes_map:
                source = self._nodes_map[a]
                dest = self._nodes_map[b]
                self.scene().addItem(Edge(source, dest, self.get_node_color))

        # layout the graph
        self.layout()
        # fit the view to the graph once animation is over
        self.animations.finished.connect(self.fit_to_window)
        return

    def layout(self) -> None:
        positions = nx.multipartite_layout(self._graph, subset_key="call_level", align="horizontal")
        
        levels_nodes = {}
        for node in positions:
            if node not in self._nodes_map:
                continue
            level = self._graph.nodes[node]["call_level"]
            levels_nodes.setdefault(level, []).append(node)

        max_width = max(
            sum(self._nodes_map[node].boundingRect().width() for node in nodes) + (len(nodes) - 1) * 20.0
            for nodes in levels_nodes.values()
        ) if levels_nodes else 0

        new_x_positions = {}
        for level, nodes in levels_nodes.items():
            node_count = len(nodes)
            total_width = sum(self._nodes_map[node].boundingRect().width() for node in nodes)
            spacing = (max_width - total_width) / (node_count - 1) if node_count > 1 else 0
            x_offset = 0 if node_count > 1 else (max_width - total_width) / 2

            for node in nodes:
                new_x_positions[node] = x_offset
                x_offset += self._nodes_map[node].boundingRect().width() + spacing

        vertical_spacing = 200.0
        self.animations = qtc.QParallelAnimationGroup()
        for node, (ox, oy) in positions.items():
            if node not in self._nodes_map:
                continue
            item = self._nodes_map[node]
            animation = qtc.QPropertyAnimation(item, b"pos")
            animation.setDuration(1000)
            animation.setEndValue(qtc.QPointF(new_x_positions[node], oy * vertical_spacing))
            animation.setEasingCurve(qtc.QEasingCurve.Type.OutExpo)
            self.animations.addAnimation(animation)

        self.animations.start()
        return


class GraphWidget(qtw.QWidget):

    def __init__(
            self,
            tag: str = "Graph",
            log: Logger = Logger()
        ) -> None:
        super().__init__()
        self._tag = tag
        self._log = log
        self._bv = None
<<<<<<< HEAD
        self._path = None
        self._path_id = None

        self.view = GraphView()        
=======
        self._graph = None
        self.view = GraphView(tag, log)
>>>>>>> fbcc9353
        v_layout = qtw.QVBoxLayout(self)
        v_layout.addWidget(self.view)

        self.toolbar = qtw.QToolBar("Graph Toolbar")
        self.addToolBarActions()
        v_layout.addWidget(self.toolbar)
        return

    def addToolBarActions(self) -> None:
        center_action = qtui.QAction("Center", self)
        center_action.triggered.connect(self.view.center_view)
        self.toolbar.addAction(center_action)

        zoom_in_action = qtui.QAction("Zoom In", self)
        zoom_in_action.triggered.connect(self.view.zoom_in)
        self.toolbar.addAction(zoom_in_action)

        zoom_out_action = qtui.QAction("Zoom Out", self)
        zoom_out_action.triggered.connect(self.view.zoom_out)
        self.toolbar.addAction(zoom_out_action)

        fit_action = qtui.QAction("Fit", self)
        fit_action.triggered.connect(self.view.fit_to_window)
        self.toolbar.addAction(fit_action)

        reset_action = qtui.QAction("Reset", self)
        reset_action.triggered.connect(self.view.layout)
        self.toolbar.addAction(reset_action)

        self._show_in_path_checkbox = qtw.QCheckBox("In-Path Only")
        self._show_in_path_checkbox.setChecked(True)
        self._show_in_path_checkbox.toggled.connect(self.on_checkbox_toggled)
        self.toolbar.addWidget(self._show_in_path_checkbox)
        return

    def load_path(self, bv: bn.BinaryView, path: Path, path_id: int) -> None:
        """Load a new graph into the view
        Args:
            bv (bn.BinaryView): The BinaryView object
            path (Path): A Path object
            path_id (int): The path's row in the table
        """
        self._bv = bv
        self._path = path
        self._path_id = path_id
        self.view.load_graph(bv, path, path_id, not self._show_in_path_checkbox.isChecked())
        return

    def on_checkbox_toggled(self, _: bool) -> None:
        # Reload the graph with the new filter state if a graph was loaded
        if self._bv and self._path is not None:
            self.load_path(self._bv, self._path, self._path_id)
        return<|MERGE_RESOLUTION|>--- conflicted
+++ resolved
@@ -487,15 +487,10 @@
         self._tag = tag
         self._log = log
         self._bv = None
-<<<<<<< HEAD
         self._path = None
         self._path_id = None
 
-        self.view = GraphView()        
-=======
-        self._graph = None
         self.view = GraphView(tag, log)
->>>>>>> fbcc9353
         v_layout = qtw.QVBoxLayout(self)
         v_layout.addWidget(self.view)
 
