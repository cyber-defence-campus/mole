from __future__ import annotations
from collections import deque
from mole.common.helper.function import FunctionHelper
from mole.common.helper.instruction import InstructionHelper
from mole.common.helper.variable import VariableHelper
from mole.common.log import log
from mole.core.call import MediumLevelILCallTracker
from mole.core.graph import MediumLevelILFunctionGraph, MediumLevelILInstructionGraph
from typing import Callable, Dict, Set
import binaryninja as bn


tag = "Mole.Slice"


class MediumLevelILBackwardSlicer:
    """
    This class implements backward slicing for MLIL instructions.
    """

    def __init__(
        self,
        bv: bn.BinaryView,
        custom_tag: str = "",
        max_call_level: int = -1,
        max_memory_slice_depth: int = -1,
        cancelled: Callable[[], bool] = None,
    ) -> None:
        self._bv = bv
        self._tag = custom_tag if custom_tag else tag
        self._max_call_level = max_call_level
        self._max_memory_slice_depth = max_memory_slice_depth
        self._cancelled = cancelled if cancelled else lambda: False
        self._call_tracker: MediumLevelILCallTracker = None
        return

    def _slice_ssa_var_definition(
        self, ssa_var: bn.SSAVariable, inst: bn.MediumLevelILInstruction
    ) -> None:
        """
        This method tries to find the instruction containing the SSA variable definition of
        `ssa_var`. It first tries to find the defining instruction within the current function
        `inst.function`. If found, slicing proceeds there. If no defining instruction is found
        within `inst.function`, the method checks whether `ssa_var` is used as a parameter of
        function `inst.function`. If so, the method next distinguishes whether or not slicing
        entered `inst.function`. If slicing entered `inst.function`, nothing needs to be done, since
        we will step out later automatically. If slicing did not enter `inst.function`, the method
        determines all possible callers and follows the corresponding parameter.
        """
        # If an instruction containing the SSA variable definition exists in the current
        # function, proceed slicing there (otherwise try find it in callers)
        inst_def = inst.function.get_ssa_var_definition(ssa_var)
        if inst_def:
            self._slice_backwards(inst_def)
            return
        # Determine all instructions calling the current function
        call_insts: Set[bn.MediumLevelILCallSsa | bn.MediumLevelILTailcallSsa] = set()
        for caller_site in inst.function.source_function.caller_sites:
            # Ensure the caller site is a valid function
            caller_func = caller_site.function
            if caller_func is None:
                log.warn(
                    self._tag,
                    f"Caller site at address 0x{caller_site.address:x} contains no valid function",
                )
                continue
            # Ensure the caller site has a valid MLIL representation
            if (
                caller_func.mlil is None or caller_func.mlil.ssa_form is None
            ) and caller_func.analysis_skipped:
                log.info(
                    self._tag,
                    f"Forcing analysis of caller site at address 0x{caller_site.address:x}",
                )
                caller_func.analysis_skipped = False
                if caller_func.mlil is None or caller_func.mlil.ssa_form is None:
                    log.warn(
                        self._tag,
                        f"Caller site at address 0x{caller_site.address:x} contains no valid function even after forcing analysis",
                    )
                    continue
            # Find all instructions calling the current function
            for caller_inst in caller_func.mlil.ssa_form.instructions:
                if caller_inst.address == caller_site.address:
                    call_insts.update(
                        InstructionHelper.get_mlil_call_insts(caller_inst)
                    )
        # Iterate the current function's parameters
        for param_idx, param_var in enumerate(
            inst.function.source_function.parameter_vars,
            start=1,
        ):
            # Ignore parameters not corresponding to the intended variable
            if param_var != ssa_var.var:
                continue
            ssa_var_info = VariableHelper.get_ssavar_info(ssa_var)
            # Follow the parameter to all possible callers if we did not go down the call graph
            if not self._call_tracker.is_going_downwards():
                for call_inst in call_insts:
                    from_inst = call_inst
                    to_inst = call_inst.params[param_idx - 1]
                    recursion = self._call_tracker.push_func(
                        from_inst, to_inst, reverse=True
                    )
                    from_inst_info = InstructionHelper.get_inst_info(from_inst, False)
                    if not recursion:
                        log.debug(
                            self._tag,
                            f"Follow parameter {param_idx:d} '{ssa_var_info:s}' to possible caller '{from_inst_info:s}'",
                        )
                        self._slice_backwards(to_inst)
                    else:
                        log.debug(
                            self._tag,
                            f"Do not follow parameter {param_idx:d} '{ssa_var_info:s}' to possible caller '{from_inst_info:s}' since recursion detected",
                        )
                    self._call_tracker.pop_func()
            # Follow the parameter in specific caller later
            else:
                log.debug(
                    self._tag,
                    f"Follow parameter {param_idx:d} '{ssa_var_info:s}' when going back to specific caller",
                )
                self._call_tracker.push_param(param_idx)
        return

    def _slice_backwards(
        self,
        inst: bn.MediumLevelILInstruction,
    ) -> None:
        """
        This method backward slices instruction `inst` based on its type.
        """
        # Check if slicing should be cancelled
        if self._cancelled():
            return
        # Check if maximum call level is reached
        call_level = self._call_tracker.get_call_level()
        if self._max_call_level >= 0 and abs(call_level) > self._max_call_level:
            log.debug(self._tag, f"Maximum call level {self._max_call_level:d} reached")
            return
        # Slice instruction
        inst_info = InstructionHelper.get_inst_info(inst)
        # For all non-call instructions stop slicing if we did before in the current call frame
        if not isinstance(
            inst,
            bn.MediumLevelILCallSsa
            | bn.MediumLevelILCallUntypedSsa
            | bn.MediumLevelILTailcallSsa
            | bn.MediumLevelILTailcallUntypedSsa,
        ):
            if self._call_tracker.is_in_current_call_frame(inst):
                log.debug(
                    self._tag,
                    f"Do not follow instruction '{inst_info:s}' since followed before in the current call frame",
                )
                return
        log.debug(self._tag, f"[{call_level:+d}] {inst_info:s}")
        self._call_tracker.push_inst(inst)
        match inst:
            # NOTE: Case order matters
            case bn.MediumLevelILConstPtr(constant=constant):
                # Ignore pointers that are in non-writable segments
                segment = self._bv.get_segment_at(constant)
                if segment and segment.writable:
                    # Iterate all memory defining instructions
                    mem_def_insts = FunctionHelper.get_ssa_memory_definitions(
                        inst.function,
                        inst.ssa_memory_version,
                        self._max_memory_slice_depth,
                    )
                    for mem_def_inst in mem_def_insts:
                        mem_def_inst_info = InstructionHelper.get_inst_info(
                            mem_def_inst, False
                        )
                        # Check if memory defining instruction was followed before
                        if self._call_tracker.is_in_current_mem_def_insts(mem_def_inst):
                            log.debug(
                                self._tag,
                                f"Do not follow instruction '{mem_def_inst_info:s}' since followed before in the current call frame",
                            )
                            continue
                        match mem_def_inst:
                            # Slice calls having the same pointer as parameter
                            case (
                                bn.MediumLevelILCallSsa(params=params)
                                | bn.MediumLevelILCallUntypedSsa(params=params)
                                | bn.MediumLevelILTailcallSsa(params=params)
                                | bn.MediumLevelILTailcallUntypedSsa(params=params)
                            ):
                                followed = False
                                for param in params:
                                    match param:
                                        case bn.MediumLevelILConstPtr(
                                            constant=constant
                                        ) if constant == inst.constant:
                                            log.debug(
                                                self._tag,
                                                f"Follow call instruction '{mem_def_inst_info:s}' since it uses '0x{inst.constant:x}'",
                                            )
                                            self._call_tracker.push_mem_def_inst(
                                                mem_def_inst
                                            )
                                            self._slice_backwards(mem_def_inst)
                                            followed = True
                                    if followed:
                                        break
                                if not followed:
                                    log.debug(
                                        self._tag,
                                        f"Do not follow instruction '{mem_def_inst_info:s}' since it does not use '0x{inst.constant:x}'",
                                    )
                else:
                    log.debug(
                        self._tag,
                        f"Do not follow pointer '0x{constant:x}' since it is in a non-writable segment",
                    )
            case bn.MediumLevelILLoadSsa(src=load_src_inst, size=load_src_size):
                followed = False
                # Iterate all memory defining instructions
                mem_def_insts = FunctionHelper.get_ssa_memory_definitions(
                    inst.function,
                    inst.ssa_memory_version,
                    self._max_memory_slice_depth,
                )
                for mem_def_inst in mem_def_insts:
                    mem_def_inst_info = InstructionHelper.get_inst_info(
                        mem_def_inst, False
                    )
                    # Check if memory defining instruction was followed before
                    if self._call_tracker.is_in_current_mem_def_insts(mem_def_inst):
                        log.debug(
                            self._tag,
                            f"Do not follow instruction '{mem_def_inst_info:s}' since followed before in the current call frame",
                        )
                        continue
                    match mem_def_inst:
                        case bn.MediumLevelILStoreSsa(size=store_dest_size):
                            # Match HLIL instructions
                            if inst.hlil is None or mem_def_inst.hlil is None:
                                continue
                            hlil_load_inst = inst.hlil.ssa_form
                            hlil_store_inst = mem_def_inst.hlil.ssa_form
                            match (hlil_load_inst, hlil_store_inst):
                                # Constant pointer dereferencing
                                case (
                                    bn.HighLevelILDerefSsa(
                                        src=bn.HighLevelILConstPtr(
                                            constant=load_src_addr
                                        )
                                    ),
                                    bn.HighLevelILAssignMemSsa(
                                        dest=bn.HighLevelILDerefSsa(
                                            src=bn.HighLevelILConstPtr(
                                                constant=store_dest_addr
                                            )
                                        )
                                    ),
                                ):
                                    # Ensure store overlaps the load
                                    if (
                                        load_src_addr < store_dest_addr
                                        or load_src_addr + load_src_size
                                        > store_dest_addr + store_dest_size
                                    ):
                                        continue
                                    log.debug(
                                        self._tag,
                                        f"Follow store instruction '{mem_def_inst_info:s}' since it overwrites the memory loaded by '{inst_info:s}'",
                                    )
                                    self._call_tracker.push_mem_def_inst(mem_def_inst)
                                    self._slice_backwards(mem_def_inst)
                                    followed = True
                                    break
                                # Variable dereferencing
                                case (
                                    bn.HighLevelILDerefSsa(
                                        src=bn.HighLevelILVarSsa(var=load_var)
                                    ),
                                    bn.HighLevelILAssignMemSsa(
                                        dest=bn.HighLevelILDerefSsa(
                                            src=bn.HighLevelILVarSsa(var=store_var)
                                        )
                                    ),
                                ):
                                    # Ensure load from and store to the same variable
                                    if load_var != store_var:
                                        continue
                                    log.debug(
                                        self._tag,
                                        f"Follow store instruction '{mem_def_inst_info:s}' since it writes the same variable ('{str(hlil_load_inst):s}') as load instruction '{inst_info:s}'",
                                    )
                                    self._call_tracker.push_mem_def_inst(mem_def_inst)
                                    self._slice_backwards(mem_def_inst)
                                    followed = True
                                    break
                                # Variable with offset dereferencing
                                case (
                                    bn.HighLevelILDerefSsa(
                                        src=bn.HighLevelILAdd(
                                            left=bn.HighLevelILVarSsa(var=load_var),
                                            right=bn.HighLevelILConst(
                                                constant=load_offset
                                            ),
                                        )
                                    ),
                                    bn.HighLevelILAssignMemSsa(
                                        dest=bn.HighLevelILDerefSsa(
                                            src=bn.HighLevelILAdd(
                                                left=bn.HighLevelILVarSsa(
                                                    var=store_var
                                                ),
                                                right=bn.HighLevelILConst(
                                                    constant=store_offset
                                                ),
                                            )
                                        )
                                    ),
                                ):
                                    # Ensure load from and store to the same variable and offset
                                    if (
                                        load_var != store_var
                                        or load_offset != store_offset
                                    ):
                                        continue
                                    log.debug(
                                        self._tag,
                                        f"Follow store instruction '{mem_def_inst_info:s}' since it writes the same variable ('{str(hlil_load_inst):s}') as load instruction '{inst_info:s}'",
                                    )
                                    self._call_tracker.push_mem_def_inst(mem_def_inst)
                                    self._slice_backwards(mem_def_inst)
                                    followed = True
                                    break
<<<<<<< HEAD
                                # Variable with offset dereferencing
                                case (
                                    bn.HighLevelILDerefSsa(
                                        src=bn.HighLevelILAdd(
                                            left=bn.HighLevelILVarSsa(var=load_var),
                                            right=bn.HighLevelILConst(
                                                constant=load_offset
                                            ),
                                        )
                                    ),
                                    bn.HighLevelILAssignMemSsa(
                                        dest=bn.HighLevelILDerefSsa(
                                            src=bn.HighLevelILAdd(
                                                left=bn.HighLevelILVarSsa(
                                                    var=store_var
                                                ),
                                                right=bn.HighLevelILConst(
                                                    constant=store_offset
                                                ),
                                            )
                                        )
                                    ),
                                ):
                                    # Ensure load from and store to the same variable and offset
                                    if (
                                        load_var != store_var
                                        or load_offset != store_offset
                                    ):
                                        continue
                                    log.debug(
                                        self._tag,
                                        f"Follow store instruction '{mem_def_inst_info:s}' since it writes the same variable ('{str(hlil_load_inst):s}') as load instruction '{inst_info:s}'",
                                    )
                                    self._call_tracker.push_mem_def_inst(mem_def_inst)
                                    self._slice_backwards(mem_def_inst)
                                    followed = True
                                    break
=======
>>>>>>> 9617129d
                                # Array indexing
                                case (
                                    bn.HighLevelILArrayIndexSsa(
                                        src=bn.HighLevelILVarSsa(
                                            var=load_var,
                                        ),
                                        index=bn.HighLevelILConst(constant=load_index),
                                    ),
                                    bn.HighLevelILAssignMemSsa(
                                        dest=bn.HighLevelILArrayIndexSsa(
                                            src=bn.HighLevelILVarSsa(var=store_var),
                                            index=bn.HighLevelILConst(
                                                constant=store_index
                                            ),
                                        )
                                    ),
                                ):
                                    # Ensure load from and store to the same array element
                                    if (
                                        load_var != store_var
                                        or load_index != store_index
                                    ):
                                        continue
                                    log.debug(
                                        self._tag,
                                        f"Follow store instruction '{mem_def_inst_info:s}' since it writes the same array element ('{str(hlil_load_inst):s}') as load instruction '{inst_info:s}'",
                                    )
                                    self._call_tracker.push_mem_def_inst(mem_def_inst)
                                    self._slice_backwards(mem_def_inst)
                                    followed = True
                                    break
                # Follow load source instruction if no specific store instruction was followed
                if not followed:
                    load_src_inst_info = InstructionHelper.get_inst_info(
                        load_src_inst, False
                    )
                    log.debug(
                        self._tag,
                        f"Follow load source instruction '{load_src_inst_info:s}' since no specific store instruction was found",
                    )
                    self._slice_backwards(load_src_inst)
            case bn.MediumLevelILLoadStructSsa(
                src=load_src_inst, offset=load_src_offset
            ):
                followed = False
                # Iterate all memory defining instructions
                mem_def_insts = FunctionHelper.get_ssa_memory_definitions(
                    inst.function,
                    inst.ssa_memory_version,
                    self._max_memory_slice_depth,
                )
                for mem_def_inst in mem_def_insts:
                    mem_def_inst_info = InstructionHelper.get_inst_info(
                        mem_def_inst, False
                    )
                    # Check if memory defining instruction was followed before
                    if self._call_tracker.is_in_current_mem_def_insts(mem_def_inst):
                        log.debug(
                            self._tag,
                            f"Do not follow instruction '{mem_def_inst_info:s}' since followed before in the current call frame",
                        )
                        continue
                    match mem_def_inst:
                        case bn.MediumLevelILStoreSsa(size=store_dest_size):
                            # Match HLIL instructions
                            if inst.hlil is None or mem_def_inst.hlil is None:
                                continue
                            hlil_load_inst = inst.hlil.ssa_form
                            hlil_store_inst = mem_def_inst.hlil.ssa_form
                            match (hlil_load_inst, hlil_store_inst):
                                # Struct field dereferencing
                                case (
                                    bn.HighLevelILDerefFieldSsa(
                                        src=bn.HighLevelILVarSsa(var=load_var),
                                        offset=load_offset,
                                    ),
                                    bn.HighLevelILAssignMemSsa(
                                        dest=bn.HighLevelILDerefSsa(
                                            src=bn.HighLevelILVarSsa(var=store_var)
                                        )
                                    ),
                                ):
                                    # Ensure load from and store to the same struct field
                                    if load_var != store_var or load_offset != 0:
                                        continue
                                    log.debug(
                                        self._tag,
                                        f"Follow store struct instruction '{mem_def_inst_info:s}' since it writes the same struct member '{str(hlil_load_inst):s}' as load struct instruction '{inst_info:s}'",
                                    )
                                    self._call_tracker.push_mem_def_inst(mem_def_inst)
                                    self._slice_backwards(mem_def_inst)
                                    followed = True
                                    break
                        case bn.MediumLevelILStoreStructSsa(offset=store_dest_offset):
                            # Ensure load from and store to the same struct field
                            if load_src_offset != store_dest_offset:
                                continue
                            # Match HLIL instructions
                            if inst.hlil is None or mem_def_inst.hlil is None:
                                continue
                            hlil_load_inst = inst.hlil.ssa_form
                            hlil_store_inst = mem_def_inst.hlil.ssa_form
                            match (hlil_load_inst, hlil_store_inst):
                                # Struct field dereferencing
                                case (
                                    bn.HighLevelILDerefFieldSsa(
                                        src=bn.HighLevelILVarSsa(
                                            var=load_var,
                                        ),
                                        offset=load_offset,
                                    ),
                                    bn.HighLevelILAssignMemSsa(
                                        dest=bn.HighLevelILDerefFieldSsa(
                                            src=bn.HighLevelILVarSsa(
                                                var=store_var,
                                            ),
                                            offset=store_offset,
                                        )
                                    ),
                                ):
                                    # Ensure load from and store to the same struct field
                                    if (
                                        load_var != store_var
                                        or load_offset != store_offset
                                    ):
                                        continue
                                    log.debug(
                                        self._tag,
                                        f"Follow store struct instruction '{mem_def_inst_info:s}' since it writes the same struct member '{str(hlil_load_inst):s}' as load struct instruction '{inst_info:s}'",
                                    )
                                    self._call_tracker.push_mem_def_inst(mem_def_inst)
                                    self._slice_backwards(mem_def_inst)
                                    followed = True
                                    break
                # Follow load source instruction if no specific store instruction was followed
                if not followed:
                    load_src_inst_info = InstructionHelper.get_inst_info(
                        load_src_inst, False
                    )
                    log.debug(
                        self._tag,
                        f"Follow load struct source instruction '{load_src_inst_info:s}' since no specific struct store instruction was found",
                    )
                    self._slice_backwards(load_src_inst)
            case (
                bn.MediumLevelILVarAliased()
                | bn.MediumLevelILVarAliasedField()
                | bn.MediumLevelILAddressOf()
                | bn.MediumLevelILAddressOfField()
            ):
                # Get all assignment instructions of the form `var_x = &var_y` in the current
                # function
                var_addr_assignments = FunctionHelper.get_var_addr_assignments(
                    inst.function
                )
                # Get variable being referenced by `inst` (`var_y`)
                # TODO: Should we consider the `offset` in MLIL_VAR_ALIASED_FIELD and
                # MLIL_ADDRESS_OF_FIELD as well?
                match inst:
                    case (
                        bn.MediumLevelILVarAliased(src=src)
                        | bn.MediumLevelILVarAliasedField(src=src)
                    ):
                        var = src.var
                    case (
                        bn.MediumLevelILAddressOf(src=src)
                        | bn.MediumLevelILAddressOfField(src=src)
                    ):
                        var = src
                var_info = VariableHelper.get_var_info(var)
                # Get all assignment instructions (`var_x = &var_y`) using the address of the
                # referenced variable (`var_y`) as a source
                var_addr_ass_insts = var_addr_assignments.get(var, [])
                # Get all use sites (e.g. `var_z = call(var_x)`) of assignment instructions'
                # destinations (`var_x`)
                dest_var_use_sites: Dict[
                    bn.MediumLevelILInstruction, bn.MediumLevelILSetVarSsa
                ] = {}
                for var_addr_ass_inst in var_addr_ass_insts:
                    for dest_var_use_site in var_addr_ass_inst.dest.use_sites:
                        dest_var_use_sites[dest_var_use_site] = var_addr_ass_inst
                # Iterate all instructions in the current function defining the current memory
                # version
                mem_def_insts = FunctionHelper.get_ssa_memory_definitions(
                    inst.function,
                    inst.ssa_memory_version,
                    self._max_memory_slice_depth,
                )
                for mem_def_inst in mem_def_insts:
                    mem_def_inst_info = InstructionHelper.get_inst_info(
                        mem_def_inst, False
                    )
                    # Check if memory defining instruction is in the use sites
                    if mem_def_inst not in dest_var_use_sites:
                        log.debug(
                            self._tag,
                            f"Do not follow instruction '{mem_def_inst_info:s}' since it not uses '&{var_info:s}'",
                        )
                        continue
                    # Check if memory defining instruction was followed before
                    if self._call_tracker.is_in_current_mem_def_insts(mem_def_inst):
                        log.debug(
                            self._tag,
                            f"Do not follow instruction '{mem_def_inst_info:s}' since followed before in the current call frame",
                        )
                        continue

                    match mem_def_inst:
                        # Slice calls having the referenced variable address (`&var_y`) as parameter
                        case (
                            bn.MediumLevelILCallSsa(params=params)
                            | bn.MediumLevelILCallUntypedSsa(params=params)
                            | bn.MediumLevelILTailcallSsa(params=params)
                            | bn.MediumLevelILTailcallUntypedSsa(params=params)
                        ):
                            var_addr_ass_inst = dest_var_use_sites[mem_def_inst]
                            var_addr_ass_inst_info = InstructionHelper.get_inst_info(
                                var_addr_ass_inst, False
                            )
                            log.debug(
                                self._tag,
                                f"Follow call instruction '{mem_def_inst_info:s}' since it uses '{var_addr_ass_inst_info:s}'",
                            )
                            self._call_tracker.push_mem_def_inst(mem_def_inst)
                            self._slice_backwards(mem_def_inst)
            case (
                bn.MediumLevelILVarSsa()
                | bn.MediumLevelILVarSsaField()
                | bn.MediumLevelILVarField()
                | bn.MediumLevelILUnimplMem()
                | bn.MediumLevelILForceVerSsa()
            ):
                self._slice_ssa_var_definition(inst.src, inst)
            case bn.MediumLevelILRet():
                for ret_inst in inst.src:
                    self._slice_backwards(ret_inst)
            case bn.MediumLevelILVarSplitSsa():
                self._slice_ssa_var_definition(inst.high, inst)
                self._slice_ssa_var_definition(inst.low, inst)
            case bn.MediumLevelILVarPhi():
                for var in inst.src:
                    self._slice_ssa_var_definition(var, inst)
            case (
                bn.MediumLevelILCallSsa(dest=dest_inst)
                | bn.MediumLevelILCallUntypedSsa(dest=dest_inst)
                | bn.MediumLevelILTailcallSsa(dest=dest_inst)
                | bn.MediumLevelILTailcallUntypedSsa(dest=dest_inst)
            ):
                inst_info = InstructionHelper.get_inst_info(inst, False)
                dest_inst_info = InstructionHelper.get_inst_info(dest_inst, False)
                match dest_inst:
                    # Direct function calls
                    case (
                        bn.MediumLevelILConstPtr(constant=func_addr)
                        | bn.MediumLevelILImport(constant=func_addr)
                    ):
                        # Get destination function
                        dest_func = self._bv.get_function_at(func_addr)
                        # Proceed slicing the parameters if we cannot go into the callee (callee is
                        # not a valid function - e.g. external function)
                        if (
                            not dest_func
                            or not dest_func.mlil
                            or not dest_func.mlil.ssa_form
                        ):
                            for param in inst.params:
                                self._slice_backwards(param)
                        # Proceed slicing the callee's return instructions if we can go into the
                        # callee (callee is a valid function)
                        else:
                            dest_func = dest_func.mlil.ssa_form
                            dest_symb = dest_func.source_function.symbol
                            for dest_func_inst in dest_func.instructions:
                                match dest_func_inst:
                                    case (
                                        bn.MediumLevelILRet()
                                        | bn.MediumLevelILTailcallSsa()
                                    ):
                                        # Function
                                        if dest_symb.type in [
                                            bn.SymbolType.FunctionSymbol,
                                            bn.SymbolType.LibraryFunctionSymbol,
                                        ]:
                                            from_inst = inst
                                            to_inst = dest_func_inst
                                            recursion = self._call_tracker.push_func(
                                                from_inst, to_inst
                                            )
                                            to_inst_info = (
                                                InstructionHelper.get_inst_info(
                                                    to_inst, False
                                                )
                                            )
                                            if not recursion:
                                                log.debug(
                                                    self._tag,
                                                    f"Follow return instruction '{to_inst_info:s}' of function '{dest_inst_info:s}'",
                                                )
                                                self._slice_backwards(to_inst)
                                            else:
                                                log.debug(
                                                    self._tag,
                                                    f"Do not follow return instruction '{to_inst_info:s}' of function '{dest_inst_info:s}' since recursion detected",
                                                )
                                            # Get call level of the callee
                                            call_level = (
                                                self._call_tracker.get_call_level()
                                            )
                                            # Get parameters reached in the callee
                                            param_idxs = self._call_tracker.pop_func()
                                            # If maximum call level was reached in the callee, slice
                                            # all parameters
                                            if (
                                                self._max_call_level >= 0
                                                and abs(call_level)
                                                > self._max_call_level
                                            ):
                                                for param in inst.params:
                                                    self._slice_backwards(param)
                                            # If maximum call level was not reached in the callee,
                                            # slice only the specifically reached parameters
                                            else:
                                                for param_idx in param_idxs:
                                                    self._slice_backwards(
                                                        inst.params[param_idx - 1]
                                                    )
                                        # Imported function
                                        elif (
                                            dest_symb.type
                                            == bn.SymbolType.ImportedFunctionSymbol
                                        ):
                                            for param in inst.params:
                                                self._slice_backwards(param)
                    # Indirect function calls
                    case bn.MediumLevelILVarSsa():
                        for param in inst.params:
                            self._slice_backwards(param)
                    # Unhandled function calls
                    case _:
                        log.warn(
                            self._tag,
                            f"[{call_level:+d}] {dest_inst_info:s}: Missing call handler",
                        )
            case (
                bn.MediumLevelILSyscallSsa()
                | bn.MediumLevelILSyscallUntypedSsa()
                | bn.MediumLevelILIntrinsicSsa()
                | bn.MediumLevelILSeparateParamList()
            ):
                for param in inst.params:
                    self._slice_backwards(param)
            case (
                bn.MediumLevelILConstBase()
                | bn.MediumLevelILNop()
                | bn.MediumLevelILBp()
                | bn.MediumLevelILTrap()
                | bn.MediumLevelILFreeVarSlotSsa()
                | bn.MediumLevelILUndef()
                | bn.MediumLevelILUnimpl()
            ):
                pass
            case (
                bn.MediumLevelILSetVarSsa()
                | bn.MediumLevelILSetVarAliased()
                | bn.MediumLevelILSetVarAliasedField()
                | bn.MediumLevelILSetVarSsaField()
                | bn.MediumLevelILSetVarSplitSsa()
                | bn.MediumLevelILUnaryBase()
                | bn.MediumLevelILBoolToInt()
                | bn.MediumLevelILStoreSsa()
                | bn.MediumLevelILStoreStructSsa()
            ):
                self._slice_backwards(inst.src)
            case bn.MediumLevelILBinaryBase() | bn.MediumLevelILCarryBase():
                self._slice_backwards(inst.left)
                self._slice_backwards(inst.right)
            case bn.MediumLevelILJump() | bn.MediumLevelILJumpTo():
                self._slice_backwards(inst.dest)
            case _:
                log.warn(
                    self._tag,
                    f"[{call_level:+d}] {inst_info:s}: Missing instruction handler",
                )
        self._call_tracker.pop_inst()
        return

    def slice_backwards(self, inst: bn.MediumLevelILInstruction) -> None:
        """
        This method backward slices the instruction `inst`.
        """
        self._call_tracker = MediumLevelILCallTracker()
        self._call_tracker.push_func(None, inst, reverse=True)
        deque(
            inst.ssa_form.traverse(lambda inst: self._slice_backwards(inst)),
            maxlen=0,
        )
        self._call_tracker.pop_func()
        return

    def get_call_graph(self) -> MediumLevelILFunctionGraph:
        """
        This method returns the call graph built during slicing.
        """
        if not self._call_tracker:
            return MediumLevelILFunctionGraph()
        return self._call_tracker.get_call_graph()

    def get_inst_graph(self) -> MediumLevelILInstructionGraph:
        """
        This method returns the instruction graph built during slicing.
        """
        if not self._call_tracker:
            return MediumLevelILInstructionGraph()
        return self._call_tracker.get_inst_graph()<|MERGE_RESOLUTION|>--- conflicted
+++ resolved
@@ -331,46 +331,6 @@
                                     self._slice_backwards(mem_def_inst)
                                     followed = True
                                     break
-<<<<<<< HEAD
-                                # Variable with offset dereferencing
-                                case (
-                                    bn.HighLevelILDerefSsa(
-                                        src=bn.HighLevelILAdd(
-                                            left=bn.HighLevelILVarSsa(var=load_var),
-                                            right=bn.HighLevelILConst(
-                                                constant=load_offset
-                                            ),
-                                        )
-                                    ),
-                                    bn.HighLevelILAssignMemSsa(
-                                        dest=bn.HighLevelILDerefSsa(
-                                            src=bn.HighLevelILAdd(
-                                                left=bn.HighLevelILVarSsa(
-                                                    var=store_var
-                                                ),
-                                                right=bn.HighLevelILConst(
-                                                    constant=store_offset
-                                                ),
-                                            )
-                                        )
-                                    ),
-                                ):
-                                    # Ensure load from and store to the same variable and offset
-                                    if (
-                                        load_var != store_var
-                                        or load_offset != store_offset
-                                    ):
-                                        continue
-                                    log.debug(
-                                        self._tag,
-                                        f"Follow store instruction '{mem_def_inst_info:s}' since it writes the same variable ('{str(hlil_load_inst):s}') as load instruction '{inst_info:s}'",
-                                    )
-                                    self._call_tracker.push_mem_def_inst(mem_def_inst)
-                                    self._slice_backwards(mem_def_inst)
-                                    followed = True
-                                    break
-=======
->>>>>>> 9617129d
                                 # Array indexing
                                 case (
                                     bn.HighLevelILArrayIndexSsa(
